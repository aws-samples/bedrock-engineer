import { chatPage } from './chat'
import { awsDiagramGenerator } from './awsDiagramGenerator'
<<<<<<< HEAD
import { iamPolicy, notificationSettings } from './settings'
=======
import { iamPolicy, bedrockSettings } from './settings'
>>>>>>> cea19d06

const HomePage = {
  'set your aws credential':
    'Set up the Amazon Bedrock configuration. Enter your AWS Credentials (region, access key, secret access key) from the settings screen.',
  'Welcome to Bedrock Engineer': 'Welcome to Bedrock Engineer',
  'This is AI assistant of software development tasks':
    'This is AI assistant of software development tasks',
  'Start by the menu on the left or': 'Start by the menu on the left or'
}

const SettingPage = {
  Setting: 'Setting',
  'Config Directory': 'Config Directory',
  'Config Directory Description':
    'This is the directory where the application settings are stored.',
  'Project Setting': 'Project Setting',
  'Agent Chat': 'Agent Chat',
  'Tavily Search API Key': 'Tavily Search API Key',
  'Amazon Bedrock': 'Amazon Bedrock',
  'LLM (Large Language Model)': 'LLM (Large Language Model)',
  'Inference Parameters': 'Inference Parameters',
  'Max Tokens': 'Max Tokens',
  Temperature: 'Temperature',
  topP: 'topP',
  'Advanced Setting': 'Advanced Setting',
  'When writing a message, press': 'When writing a message, press',
  to: 'to',
  'Send the message': 'Send the message',
  'Start a new line (use': 'Start a new line (use',
  'to send)': 'to send)',
  'Invalid model': 'Invalid model'
}

const StepFunctionsGeneratorPage = {
  'What kind of step functions will you create?': 'What kind of step functions will you create?',
  'Order processing workflow': 'Order processing workflow',
  '7 types of State': '7 types of State',
  'Nested Workflow': 'Nested Workflow',
  'User registration process': 'User registration process',
  'Distributed Map to process CSV in S3': 'Distributed Map to process CSV in S3',
  'Create order processing workflow': 'Create order processing workflow',
  'Please implement a workflow that combines the following seven types':
    'Please implement a workflow that combines the following seven types',
  'Create Nested Workflow example': 'Create Nested Workflow example',
  'Implement the workflow for user registration processing': `Implement the workflow for user registration processing`,
  'Use the distributed map to repeat the row of the CSV file generated in S3': `Use the distributed map to repeat the row of the CSV file generated in S3
Each line has orders and shipping information.
The distributed map processor repeats the batch of these rows and uses the Lambda function to detect the delayed order.
After that, send a message to the SQS queue for each delayed order.`
}

const WebsiteGeneratorPage = {
  addRecommend: 'Considering additional recommended features',
  ecSiteTitle: 'EC site for plants',
  ecSiteValue: `Create the basic structure and layout of an e-commerce website that specializes in potted plants, with the following conditions:
<Conditions>
- The layout likes Amazon.com.
- The name of the e-commerce website is "Green Village".
- Use a green color theme.
- Following the previous output, add a section that displays the plants in card format.
- Following the previous output, create a function to add to the shopping cart.
- Following the previous output, create a function to check what is currently in the shopping cart and calculate the total amount.
</Conditions>`,
  ecSiteAdminTitle: 'EC site management',
  ecSiteAdminValue: `Please create an administration screen for an e-commerce site that specializes in houseplants, with the following conditions.
<Conditions>
- The name of the e-commerce site is "Green Village".
- Use a green color theme.
- There is a table that displays the most recent orders, and you can manage the status of orders, etc.
- Display dummy data
</Conditions>
Following the previous output, add a sidebar navigation`,
  healthFitnessSiteTitle: 'Health & Fitness site',
  healthFitnessSiteValue: `Create the basic structure and layout of a health and fitness website, with the following conditions:
<Conditions>
- The layout likes Amazon.com.
- The name of the website is "FitLife".
- Use a red color theme.
- Following the previous output, add a section that displays the health and fitness blogs.
- Following the previous output, create a function to search for health and fitness content based on keywords.
- Following the previous output, create a function to add comments to the blog.
</Conditions>
`,
  drawingGraphTitle: 'Drawing Graph',
  drawingGraphValue: `Please visualize the following as a graph on your website.
Purchase data CSV file
customer_id,product_id,purchase_date,purchase_amount
C001,P001,2023-04-01,50.00
C002,P002,2023-04-02,75.00
C003,P003,2023-04-03,100.00
C001,P002,2023-04-04,60.00
C002,P001, 2023-04-05,40.00
C003,P003,2023-04-06,90.00
C001,P001,2023-04-07,30.00
C002,P002,2023-04-08,80.00
C003,P001,2023-04-09,45.00
C001,P003,2023-04-10,120.00
This CSV file contains the following information:
- 'customer_id': Customer ID
- 'product_id': Product ID
- 'purchase_date': Purchase date
- 'purchase_amount': Purchase amount`,
  todoAppTitle: 'To-do app',
  todoAppValue: 'Create a simple to-do app website',
  codeTransformTitle: 'Code Transform',
  codeTransformValue: `Transform the following code:
using Android.App;
using Android.OS;
using Android.Support.V7.App;
using Android.Runtime;
using Android.Widget;
using System.Data.SQLite;
using System;
using Xamarin.Essentials;
using System.Linq;
namespace App2
{
[Activity(Label = "@string/app_name", Theme = "@style/AppTheme", MainLauncher = true)]
public class MainActivity : AppCompatActivity
{
protected override void OnCreate(Bundle savedInstanceState)
{
base.OnCreate(savedInstanceState);
Xamarin.Essentials.Platform.Init(this, savedInstanceState);
SetContentView(Resource.Layout.activity_main);
EditText input1 = FindViewById<EditText>(Resource.Id.Input1);
EditText input2 = FindViewById<EditText>(Resource.Id.Input2);
TextView total = FindViewById<TextView>(Resource.Id.Total);
Button totalButton = FindViewById<Button>(Resource.Id.TotalButton);
totalButton.Click += (sender, e) =>
{
total.Text = (int.Parse(input1.Text) + int.Parse(input2.Text)).ToString("#,0");
}
}
public override void OnRequestPermissionsResult(int requestCode, string[] permissions,
[GeneratedEnum] Android.Content.PM.Permission[] grantResults)
{
Xamarin.Essentials.Platform.OnRequestPermissionsResult(requestCode, permissions, grantResults);
base.OnRequestPermissionsResult(requestCode, permissions, grantResults);
}
}
}`
}

const en = {
  ...HomePage,
  ...SettingPage,
  ...StepFunctionsGeneratorPage,
  ...chatPage.en,
  ...WebsiteGeneratorPage,
  ...iamPolicy.en,
<<<<<<< HEAD
  ...notificationSettings.en,
=======
  ...bedrockSettings.en,
>>>>>>> cea19d06
  ...awsDiagramGenerator.en
}

export default en<|MERGE_RESOLUTION|>--- conflicted
+++ resolved
@@ -1,10 +1,6 @@
 import { chatPage } from './chat'
 import { awsDiagramGenerator } from './awsDiagramGenerator'
-<<<<<<< HEAD
-import { iamPolicy, notificationSettings } from './settings'
-=======
-import { iamPolicy, bedrockSettings } from './settings'
->>>>>>> cea19d06
+import { iamPolicy, notificationSettings, bedrockSettings } from './settings'
 
 const HomePage = {
   'set your aws credential':
@@ -156,11 +152,8 @@
   ...chatPage.en,
   ...WebsiteGeneratorPage,
   ...iamPolicy.en,
-<<<<<<< HEAD
   ...notificationSettings.en,
-=======
   ...bedrockSettings.en,
->>>>>>> cea19d06
   ...awsDiagramGenerator.en
 }
 
