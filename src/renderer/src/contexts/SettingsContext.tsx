import React, { createContext, useContext, useState, useEffect, useMemo, useCallback } from 'react'
import { KnowledgeBase, Scenario, SendMsgKey, ToolState } from 'src/types/agent-chat'
import { listModels } from '@renderer/lib/api'
import { CustomAgent } from '@/types/agent-chat'
import { Tool } from '@aws-sdk/client-bedrock-runtime'
import { replacePlaceholders } from '@renderer/pages/ChatPage/utils/placeholder'
import { useTranslation } from 'react-i18next'
<<<<<<< HEAD
import {
  SOFTWARE_AGENT_SYSTEM_PROMPT,
  CODE_BUDDY_SYSTEM_PROMPT,
  PRODUCT_DESIGNER_SYSTEM_PROMPT
} from '@renderer/pages/ChatPage/constants/DEFAULT_AGENTS'
import { InferenceParameters, LLM, BEDROCK_SUPPORTED_REGIONS } from '@/types/llm'
import SoundService, { SoundType } from '@renderer/services/SoundService'
=======
import { DEFAULT_AGENTS } from '@renderer/pages/ChatPage/constants/DEFAULT_AGENTS'
import { InferenceParameters, LLM, BEDROCK_SUPPORTED_REGIONS, ThinkingMode } from '@/types/llm'
import type { AwsCredentialIdentity } from '@smithy/types'
import { BedrockAgent } from '@/types/agent'
>>>>>>> 978229a8

const DEFAULT_INFERENCE_PARAMS: InferenceParameters = {
  maxTokens: 4096,
  temperature: 0.5,
  topP: 0.9
}

// デフォルトのシェル設定
const DEFAULT_SHELL = '/bin/bash'

// TODO: リージョンに応じて動的にツールの enum を設定したい
// "us-east-1",  "us-west-2", "ap-northeast-1" 以外は generateImage ツールを無効化する
const isGenerateImageTool = (name: string) => name === 'generateImage'

const supportGenerateImageToolRegions: string[] = [
  'us-east-1',
  'us-west-2',
  'ap-northeast-1',
  'eu-west-1',
  'eu-west-2',
  'ap-south-1'
]
const availableImageGenerationModelsMap: Record<string, string[]> = {
  'us-east-1': [
    'amazon.nova-canvas-v1:0',
    'amazon.titan-image-generator-v1',
    'amazon.titan-image-generator-v2:0'
  ],
  'us-west-2': [
    'stability.sd3-large-v1:0',
    'stability.sd3-5-large-v1:0',
    'stability.stable-image-core-v1:0',
    'stability.stable-image-core-v1:1',
    'stability.stable-image-ultra-v1:0',
    'stability.stable-image-ultra-v1:1',
    'amazon.titan-image-generator-v2:0',
    'amazon.titan-image-generator-v1'
  ],
  'ap-northeast-1': ['amazon.titan-image-generator-v2:0', 'amazon.titan-image-generator-v1'],
  'ap-south-1': ['amazon.titan-image-generator-v1'],
  'eu-west-1': ['amazon.titan-image-generator-v1'],
  'eu-west-2': ['amazon.titan-image-generator-v1']
}

const compareTools = (savedTools: ToolState[], windowTools: typeof window.tools): boolean => {
  if (savedTools.length !== windowTools.length) return true

  const savedToolNames = new Set(savedTools.map((tool) => tool.toolSpec?.name))
  const windowToolNames = new Set(windowTools.map((tool) => tool.toolSpec?.name))

  // 名前のセットが異なる場合は変更があったとみなす
  if (savedToolNames.size !== windowToolNames.size) return true

  // 各ツールの名前を比較
  for (const name of savedToolNames) {
    if (!windowToolNames.has(name)) return true
  }

  // ツールの詳細な内容を比較
  for (const windowTool of windowTools) {
    const savedTool = savedTools.find((tool) => tool.toolSpec?.name === windowTool.toolSpec?.name)

    if (!savedTool) return true

    // ツールの重要なプロパティを比較
    if (JSON.stringify(windowTool.toolSpec) !== JSON.stringify(savedTool.toolSpec)) {
      return true
    }
  }

  return false
}

interface CommandConfig {
  pattern: string
  description: string
}

export interface SettingsContextType {
  // Advanced Settings
  sendMsgKey: SendMsgKey
  updateSendMsgKey: (key: SendMsgKey) => void

  // Agent Chat Settings
  contextLength: number
  updateContextLength: (length: number) => void

  // Notification Settings
  notification: boolean
  setNotification: (enabled: boolean) => void

  // LLM Settings
  currentLLM: LLM
  updateLLM: (selectedModel: LLM) => void
  availableModels: LLM[]
  llmError: any

  // Thinking Mode Settings
  thinkingMode?: ThinkingMode
  updateThinkingMode: (mode: ThinkingMode) => void

  // Inference Parameters
  inferenceParams: InferenceParameters
  updateInferenceParams: (params: Partial<InferenceParameters>) => void

  // Bedrock Settings
  bedrockSettings: {
    enableRegionFailover: boolean
    availableFailoverRegions: string[]
  }
  updateBedrockSettings: (
    settings: Partial<{
      enableRegionFailover: boolean
      availableFailoverRegions: string[]
    }>
  ) => void

  // userDataPath (Electorn store directory)
  userDataPath: string

  // Project Settings
  projectPath: string
  setProjectPath: (path: string) => void
  selectDirectory: () => Promise<void>

  // Tavily Search Settings
  tavilySearchApiKey: string
  setTavilySearchApiKey: (apiKey: string) => void
  enabledTavilySearch: boolean

  // AWS Settings
  awsRegion: string
  setAwsRegion: (region: string) => void
  awsAccessKeyId: string
  setAwsAccessKeyId: (accessKeyId: string) => void
  awsSecretAccessKey: string
  setAwsSecretAccessKey: (secretAccessKey: string) => void
  awsSessionToken: string
  setAwsSessionToken: (sessionToken: string) => void

  // Custom Agents Settings
  customAgents: CustomAgent[]
  saveCustomAgents: (agents: CustomAgent[]) => void
  sharedAgents: CustomAgent[]
  loadSharedAgents: () => Promise<void>

  // Selected Agent Settings
  selectedAgentId: string
  setSelectedAgentId: (agentId: string) => void
  agents: CustomAgent[]
  currentAgent: CustomAgent | undefined
  currentAgentSystemPrompt: string

  // Tools Settings
  tools: ToolState[]
  setTools: (tools: ToolState[]) => void
  enabledTools: ToolState[]

  allowedCommands: CommandConfig[]
  setAllowedCommands: (commands: CommandConfig[]) => void

  knowledgeBases: KnowledgeBase[]
  setKnowledgeBases: (knowledgeBases: KnowledgeBase[]) => void

  // Bedrock Agent Settings
  bedrockAgents: BedrockAgent[]
  setBedrockAgents: (agents: BedrockAgent[]) => void

  // Shell Settings
  shell: string
  setShell: (shell: string) => void

<<<<<<< HEAD
  // Sound Settings
  soundType: SoundType
  setSoundType: (soundType: SoundType) => void
  soundEnabled: boolean
  setSoundEnabled: (enabled: boolean) => void
=======
  // Ignore Files Settings
  ignoreFiles: string[]
  setIgnoreFiles: (files: string[]) => void
>>>>>>> 978229a8
}

const SettingsContext = createContext<SettingsContextType | undefined>(undefined)

export const SettingsProvider: React.FC<{ children: React.ReactNode }> = ({ children }) => {
  // Advanced Settings
  const [sendMsgKey, setSendMsgKey] = useState<SendMsgKey>('Enter')

  // Agent Chat Settings
  const [contextLength, setContextLength] = useState<number>(60)

  // Notification Settings
  const [notification, setStateNotification] = useState<boolean>(true)

  // LLM Settings
  const [llmError, setLLMError] = useState<any>()
  const defaultModel = {
    modelId: 'anthropic.claude-3-5-sonnet-20241022-v2:0',
    modelName: 'Claude 3.5 Sonnet v2',
    toolUse: true,
    regions: BEDROCK_SUPPORTED_REGIONS,
    supportsThinking: false
  }
  const [currentLLM, setCurrentLLM] = useState<LLM>(defaultModel)
  const [availableModels, setAvailableModels] = useState<LLM[]>([])
  const [inferenceParams, setInferenceParams] =
    useState<InferenceParameters>(DEFAULT_INFERENCE_PARAMS)

  const [thinkingMode, setThinkingMode] = useState<ThinkingMode>()

  const [bedrockSettings, setBedrockSettings] = useState<{
    enableRegionFailover: boolean
    availableFailoverRegions: string[]
  }>({
    enableRegionFailover: false,
    availableFailoverRegions: []
  })

  const userDataPath = window.store.get('userDataPath') || ''

  // Project Settings
  const [projectPath, setProjectPath] = useState<string>('')

  // Tavily Search Settings
  const [tavilySearchApiKey, setStateApiKey] = useState<string>('')

  // AWS Settings
  const [awsRegion, setStateAwsRegion] = useState<string>('')
  const [awsAccessKeyId, setStateAwsAccessKeyId] = useState<string>('')
  const [awsSecretAccessKey, setStateAwsSecretAccessKey] = useState<string>('')
  const [awsSessionToken, setStateAwsSessionToken] = useState<string>('')

  // Custom Agents Settings
  const [customAgents, setCustomAgents] = useState<CustomAgent[]>([])
  const [sharedAgents, setSharedAgents] = useState<CustomAgent[]>([])

  // Selected Agent Settings
  const [selectedAgentId, setStateSelectedAgentId] = useState<string>('softwareAgent')

  // Tools Settings
  const [tools, setStateTools] = useState<ToolState[]>([])

  // Knowledge Base Settings
  const [knowledgeBases, setStateKnowledgeBases] = useState<KnowledgeBase[]>([])

  // Bedrock Agent Settings
  const [bedrockAgents, setStateBedrockAgents] = useState<BedrockAgent[]>([])

  // Command Settings
  const [allowedCommands, setStateAllowedCommands] = useState<CommandConfig[]>([
    {
      pattern: 'ls *',
      description: 'List directory contents'
    }
  ])

  // Shell Settings
  const [shell, setStateShell] = useState<string>(DEFAULT_SHELL)

<<<<<<< HEAD
  // Sound Settings
  const [soundType, setStateSoundType] = useState<SoundType>(SoundType.SND01)
  const [soundEnabled, setStateSoundEnabled] = useState<boolean>(true)

  // Initialize sound service
  useEffect(() => {
    const initSound = async () => {
      try {
        if (soundEnabled) {
          await SoundService.initialize(soundType)
        } else {
          await SoundService.initialize(SoundType.NONE)
        }
      } catch (error) {
        console.error('Failed to initialize sound service:', error)
      }
    }
    initSound()
  }, [soundType, soundEnabled])
=======
  // Ignore Files Settings
  const [ignoreFiles, setStateIgnoreFiles] = useState<string[]>([
    '.git',
    '.vscode',
    'node_modules',
    '.github'
  ])
>>>>>>> 978229a8

  // Initialize all settings
  useEffect(() => {
    // Load Advanced Settings
    const advancedSetting = window.store.get('advancedSetting')
    setSendMsgKey(advancedSetting?.keybinding?.sendMsgKey)

    // Load Notification Settings
    const notificationSetting = window.store.get('notification')
    if (notificationSetting !== undefined) {
      setStateNotification(notificationSetting)
    }

    // Load LLM Settings
    const storedLLM = window.store.get('llm')
    if (storedLLM) {
      setCurrentLLM(storedLLM)
    }

    // Load Inference Parameters
    const storedInferenceParams = window.store.get('inferenceParams')
    if (storedInferenceParams) {
      setInferenceParams(storedInferenceParams)
    }

    // Load thinking mode
    const thinkingMode = window.store.get('thinkingMode')
    if (thinkingMode) {
      setThinkingMode(thinkingMode)
    }

    // Load Thinking Mode Settings
    const storedThinkingMode = window.store.get('thinkingMode')
    if (storedThinkingMode) {
      setThinkingMode(storedThinkingMode)
    }

    // Load Bedrock Settings
    const storedBedrockSettings = window.store.get('bedrockSettings')
    if (storedBedrockSettings) {
      setBedrockSettings(storedBedrockSettings)
    }

    // Load Project Settings
    const path = window.store.get('projectPath')
    if (path) {
      setProjectPath(path)
    }

    // Load Tavily Search Settings
    const tavilySearchConfig = window.store.get('tavilySearch')
    if (tavilySearchConfig) {
      setStateApiKey(tavilySearchConfig.apikey)
    }

    // Load AWS Settings
    const awsConfig = window.store.get('aws')
    if (awsConfig) {
      setStateAwsRegion(awsConfig.region || '')
      setStateAwsAccessKeyId(awsConfig.accessKeyId || '')
      setStateAwsSecretAccessKey(awsConfig.secretAccessKey || '')
      setStateAwsSessionToken(awsConfig.sessionToken || '')
    }

    // Load Custom Agents
    const savedAgents = window.store.get('customAgents')
    if (savedAgents) {
      setCustomAgents(savedAgents)
    }

    // Load Selected Agent
    const savedAgentId = window.store.get('selectedAgentId')
    if (savedAgentId) {
      setSelectedAgentId(savedAgentId)
    }

    // Load Tools Settings
    const savedTools = window.store.get('tools')
    if (savedTools) {
      const toolsNeedUpdate = compareTools(savedTools, window.tools)
      if (toolsNeedUpdate) {
        const initialTools = window.tools
          .map((tool) => {
            if (!tool.toolSpec?.name) {
              return
            }
            return {
              ...tool,
              enabled: true
            } as Tool
          })
          .filter((item): item is ToolState => item !== undefined)

        setStateTools(initialTools)
        window.store.set('tools', initialTools)
      } else if (savedTools) {
        setStateTools(savedTools)
      }
    }

    // Load Knowledge Base Settings
    const savedKnowledgeBases = window.store.get('knowledgeBases')
    if (savedKnowledgeBases) {
      setStateKnowledgeBases(savedKnowledgeBases)
    }

    // Load Bedrock Agent Settings
    const savedBedrockAgents = window.store.get('bedrockAgents')
    if (savedBedrockAgents) {
      setStateBedrockAgents(savedBedrockAgents)
    }

    // Load Command Settings
    const commandSettings = window.store.get('command')
    if (commandSettings?.allowedCommands) {
      setStateAllowedCommands(commandSettings.allowedCommands)
      // Load Shell Setting
      if (commandSettings.shell) {
        setStateShell(commandSettings.shell)
      }
    } else {
      // 初期値を設定
      const initialCommands = [
        {
          pattern: 'ls *',
          description: 'List directory contents'
        }
      ]
      setStateAllowedCommands(initialCommands)
      window.store.set('command', {
        allowedCommands: initialCommands,
        shell: DEFAULT_SHELL
      })
    }

<<<<<<< HEAD
    // Load Sound Settings
    const soundSettings = window.store.get('sound')
    if (soundSettings) {
      setStateSoundType(soundSettings.type || SoundType.SND01)
      setStateSoundEnabled(soundSettings.enabled !== undefined ? soundSettings.enabled : true)
    }
=======
    // Load Ignore Files Settings および Context Length
    const agentChatConfig = window.store.get('agentChatConfig') || {}

    // ignoreFiles の設定
    if (agentChatConfig?.ignoreFiles) {
      setStateIgnoreFiles(agentChatConfig.ignoreFiles)
    } else {
      // 初期値を設定
      const initialIgnoreFiles = ['.git', '.vscode', 'node_modules', '.github']
      setStateIgnoreFiles(initialIgnoreFiles)
      agentChatConfig.ignoreFiles = initialIgnoreFiles
    }

    // contextLength の設定
    const defaultContextLength = 60

    // agentChatConfig に contextLength が未設定の場合はデフォルト値を設定
    if (agentChatConfig.contextLength === undefined) {
      agentChatConfig.contextLength = defaultContextLength
    }

    // contextLength の状態を更新
    setContextLength(agentChatConfig.contextLength || defaultContextLength)

    // 設定を保存
    window.store.set('agentChatConfig', agentChatConfig)
>>>>>>> 978229a8
  }, [])

  useEffect(() => {
    fetchModels()
    if (awsRegion) {
      const updatedTools = replaceGenerateImageModels(tools, awsRegion)
      setStateTools(updatedTools)
      window.store.set('tools', updatedTools)
    }
  }, [awsRegion, awsAccessKeyId, awsSecretAccessKey])

  // Load shared agents when component mounts or project path changes
  useEffect(() => {
    // Load shared agents right away
    loadSharedAgents()
  }, [projectPath])

  // Function to load shared agents from project directory
  const loadSharedAgents = async () => {
    try {
      const { agents, error } = await window.file.readSharedAgents()
      if (error) {
        console.error('Error loading shared agents:', error)
      } else {
        setSharedAgents(agents || [])
      }
    } catch (error) {
      console.error('Failed to load shared agents:', error)
    }
  }

  useEffect(() => {
    if (currentLLM) {
      // Update tools based on toolUse support
      if (currentLLM.toolUse === false) {
        // currentLLM が ToolUse をサポートしないモデルだった場合ツールを全て disabled にする
        const updatedTools = window.tools.map((tool) => ({ ...tool, enabled: false }))
        setStateTools(updatedTools)
        window.store.set('tools', updatedTools)
      } else if (currentLLM.toolUse === true) {
        const updatedTools = window.tools.map((tool) => ({ ...tool, enabled: true }))
        setStateTools(updatedTools)
        window.store.set('tools', updatedTools)
      }

      // Update maxTokens based on model's maxTokensLimit
      if (currentLLM.maxTokensLimit) {
        const updatedParams = { ...inferenceParams, maxTokens: currentLLM.maxTokensLimit }
        setInferenceParams(updatedParams)
        window.store.set('inferenceParams', updatedParams)
      }
    }
  }, [currentLLM])

  // Methods
  const updateSendMsgKey = (key: SendMsgKey) => {
    setSendMsgKey(key)
    window.store.set('advancedSetting', {
      keybinding: { sendMsgKey: key }
    })
  }

  const updateContextLength = (length: number) => {
    setContextLength(length)
    const agentChatConfig = window.store.get('agentChatConfig') || {}
    window.store.set('agentChatConfig', {
      ...agentChatConfig,
      contextLength: length
    })
  }

  const fetchModels = async () => {
    try {
      const models = await listModels()
      if (models) {
        // Add thinking mode support to Claude 3.7 Sonnet
        const enhancedModels = (models as LLM[]).map((model) => {
          if (model.modelId.includes('anthropic.claude-3-7-sonnet')) {
            return {
              ...model,
              supportsThinking: true
            }
          }
          return model
        })
        setAvailableModels(enhancedModels)
      }
    } catch (e: any) {
      console.log(e)
      setLLMError(e)
      throw e
    }
  }

  const updateLLM = (selectedModel: LLM) => {
    setCurrentLLM(selectedModel)
    window.store.set('llm', selectedModel)
  }

  const updateInferenceParams = (params: Partial<InferenceParameters>) => {
    const updatedParams = { ...inferenceParams, ...params }
    setInferenceParams(updatedParams)
    window.store.set('inferenceParams', updatedParams)
  }

  const updateThinkingMode = (mode: ThinkingMode) => {
    setThinkingMode(mode)
    window.store.set('thinkingMode', mode)
  }

  const updateBedrockSettings = (settings: Partial<typeof bedrockSettings>) => {
    const updatedSettings = { ...bedrockSettings, ...settings }
    setBedrockSettings(updatedSettings)
    window.store.set('bedrockSettings', updatedSettings)
  }

  const selectDirectory = async () => {
    const path = await window.file.handleFolderOpen()
    if (path) {
      setProjectPath(path)
      window.store.set('projectPath', path)
    }
  }

  const setTavilySearchApiKey = (apikey: string) => {
    setStateApiKey(apikey)
    window.store.set('tavilySearch', {
      apikey: apikey
    })
  }

  const setAwsRegion = (region: string) => {
    setStateAwsRegion(region)
    const credentials: AwsCredentialIdentity = {
      accessKeyId: awsAccessKeyId,
      secretAccessKey: awsSecretAccessKey,
      sessionToken: !awsSessionToken ? undefined : awsSessionToken
    }
    saveAwsConfig(credentials, region)

    // availableFailoverRegions をリセット
    setBedrockSettings({
      ...bedrockSettings,
      availableFailoverRegions: []
    })
    window.store.set('bedrockSettings', {
      ...bedrockSettings,
      availableFailoverRegions: [...BEDROCK_SUPPORTED_REGIONS]
    })
  }

  const setAwsAccessKeyId = (accessKeyId: string) => {
    setStateAwsAccessKeyId(accessKeyId)
    const credentials: AwsCredentialIdentity = {
      accessKeyId,
      secretAccessKey: awsSecretAccessKey,
      sessionToken: !awsSessionToken ? undefined : awsSessionToken
    }
    saveAwsConfig(credentials, awsRegion)
  }

  const setAwsSecretAccessKey = (secretAccessKey: string) => {
    setStateAwsSecretAccessKey(secretAccessKey)
    const credentials: AwsCredentialIdentity = {
      accessKeyId: awsAccessKeyId,
      secretAccessKey,
      sessionToken: !awsSessionToken ? undefined : awsSessionToken
    }
    saveAwsConfig(credentials, awsRegion)
  }

  const setAwsSessionToken = (sessionToken: string) => {
    setStateAwsSessionToken(sessionToken)
    const credentials: AwsCredentialIdentity = {
      accessKeyId: awsAccessKeyId,
      secretAccessKey: awsSecretAccessKey,
      sessionToken: !sessionToken ? undefined : sessionToken
    }
    saveAwsConfig(credentials, awsRegion)
  }

  const saveAwsConfig = (credentials: AwsCredentialIdentity, region: string) => {
    window.store.set('aws', {
      accessKeyId: credentials.accessKeyId,
      secretAccessKey: credentials.secretAccessKey,
      sessionToken: credentials.sessionToken,
      region
    })
  }

  const saveCustomAgents = (agents: CustomAgent[]) => {
    setCustomAgents(agents)
    window.store.set('customAgents', agents)
  }

  const setSelectedAgentId = (agentId: string) => {
    setStateSelectedAgentId(agentId)
    window.store.set('selectedAgentId', agentId)
  }

  const { t, i18n } = useTranslation()

  const getBaseAgents = useCallback((): CustomAgent[] => {
    // シナリオをローカライズする関数
    const localizeScenarios = useCallback(
      (scenarios: Scenario[]): Scenario[] => {
        return scenarios.map((scenario) => ({
          title: t(scenario.title),
          content: replacePlaceholders(t(`${scenario.title} description`), {
            projectPath: projectPath || t('no project path'),
            allowedCommands: allowedCommands,
            knowledgeBases: knowledgeBases,
            bedrockAgents: bedrockAgents
          })
        }))
      },
      [t, replacePlaceholders, projectPath, allowedCommands, knowledgeBases, bedrockAgents]
    )

    // ローカライズされたエージェントを生成
    const localizedAgents = useMemo(() => {
      return DEFAULT_AGENTS.map((agent) => ({
        ...agent,
        name: agent.name,
        description: t(agent.description),
        system: replacePlaceholders(agent.system, {
          projectPath: projectPath || t('no project path'),
          allowedCommands: allowedCommands,
          knowledgeBases: knowledgeBases,
          bedrockAgents: bedrockAgents
        }),
        scenarios: localizeScenarios(agent.scenarios)
      }))
    }, [i18n.language, t, replacePlaceholders, localizeScenarios])

    return localizedAgents
  }, [t, projectPath, allowedCommands, knowledgeBases, bedrockAgents])

  const baseAgents = getBaseAgents()
  // Make sure there are no duplicate IDs between agents from different sources
  const allAgents = useMemo(() => {
    // Create a mapping of IDs to count occurrences
    const idCounts = new Map<string, number>()

    // First pass - count all IDs
    ;[...baseAgents, ...customAgents, ...sharedAgents].forEach((agent) => {
      if (agent.id) {
        idCounts.set(agent.id, (idCounts.get(agent.id) || 0) + 1)
      }
    })

    // Clone and fix duplicate IDs by adding a suffix
    const result = [
      ...baseAgents,
      ...customAgents,
      // Apply special handling for shared agents which may have duplicates
      ...sharedAgents.map((agent) => {
        // If this ID is unique or already has 'shared-' prefix, keep it as is
        if (
          (agent.id && idCounts.get(agent.id) === 1) ||
          (agent.id && agent.id.startsWith('shared-'))
        ) {
          return agent
        }

        // Otherwise, generate a new ID with timestamp to make it unique
        return {
          ...agent,
          id: `shared-${agent.id || ''}-${Date.now().toString(36)}-${Math.random().toString(36).substring(2, 7)}`
        }
      })
    ]

    return result
  }, [baseAgents, customAgents, sharedAgents])
  const currentAgent = allAgents.find((a) => a.id === selectedAgentId)
  const systemPrompt = currentAgent?.system
    ? replacePlaceholders(currentAgent?.system, {
        projectPath,
        allowedCommands: allowedCommands,
        knowledgeBases: knowledgeBases,
        bedrockAgents: bedrockAgents
      })
    : ''

  const setTools = (newTools: ToolState[]) => {
    setStateTools(newTools)
    window.store.set('tools', newTools)
  }

  const enabledTavilySearch = tavilySearchApiKey.length > 0

  const enabledTools = tools
    .filter((tool) => tool.enabled)
    .filter((tool) => {
      if (tool.toolSpec?.name === 'tavilySearch') {
        return enabledTavilySearch
      }
      return true
    })

  const setKnowledgeBases = (knowledgeBases: KnowledgeBase[]) => {
    setStateKnowledgeBases(knowledgeBases)
    window.store.set('knowledgeBases', knowledgeBases)
  }

  const setBedrockAgents = (agents: BedrockAgent[]) => {
    setStateBedrockAgents(agents)
    window.store.set('bedrockAgents', agents)
  }

  const setAllowedCommands = (commands: CommandConfig[]) => {
    setStateAllowedCommands(commands)
    window.store.set('command', {
      allowedCommands: commands,
      shell: shell
    })
  }

  const setShell = (newShell: string) => {
    setStateShell(newShell)
    window.store.set('command', {
      allowedCommands: allowedCommands,
      shell: newShell
    })
  }

<<<<<<< HEAD
  const setSoundType = (type: SoundType) => {
    setStateSoundType(type)
    window.store.set('sound', {
      type,
      enabled: soundEnabled
    })
  }

  const setSoundEnabled = (enabled: boolean) => {
    setStateSoundEnabled(enabled)
    window.store.set('sound', {
      type: soundType,
      enabled
    })
  }
=======
  const setIgnoreFiles = useCallback((files: string[]) => {
    setStateIgnoreFiles(files)
    const agentChatConfig = window.store.get('agentChatConfig') || {}
    window.store.set('agentChatConfig', {
      ...agentChatConfig,
      ignoreFiles: files
    })
  }, [])

  const setNotification = useCallback((enabled: boolean) => {
    setStateNotification(enabled)
    window.store.set('notification', enabled)
  }, [])
>>>>>>> 978229a8

  const value = {
    // Advanced Settings
    sendMsgKey,
    updateSendMsgKey,

    // Agent Chat Settings
    contextLength,
    updateContextLength,

    // Notification Settings
    notification,
    setNotification,

    // LLM Settings
    currentLLM,
    updateLLM,
    availableModels,
    llmError,

    // Thinking Mode Settings
    thinkingMode,
    updateThinkingMode,

    // Inference Parameters
    inferenceParams,
    updateInferenceParams,

    // Bedrock Settings
    bedrockSettings,
    updateBedrockSettings,

    // userDataPath (Electron store directory)
    userDataPath,

    // Project Settings
    projectPath,
    setProjectPath,
    selectDirectory,

    // Tavily Search Settings
    tavilySearchApiKey,
    setTavilySearchApiKey,
    enabledTavilySearch,

    // AWS Settings
    awsRegion,
    setAwsRegion,
    awsAccessKeyId,
    setAwsAccessKeyId,
    awsSecretAccessKey,
    setAwsSecretAccessKey,
    awsSessionToken,
    setAwsSessionToken,

    // Custom Agents Settings
    customAgents,
    saveCustomAgents,
    sharedAgents,
    loadSharedAgents,

    // Selected Agent Settings
    selectedAgentId,
    setSelectedAgentId,
    agents: allAgents,
    currentAgent,
    currentAgentSystemPrompt: systemPrompt,

    // Tools Settings
    tools,
    setTools,
    enabledTools,

    knowledgeBases,
    setKnowledgeBases,

    bedrockAgents,
    setBedrockAgents,

    allowedCommands,
    setAllowedCommands,

    // Shell Settings
    shell,
    setShell,

<<<<<<< HEAD
    // Sound Settings
    soundType,
    setSoundType,
    soundEnabled,
    setSoundEnabled
=======
    // Ignore Files Settings
    ignoreFiles,
    setIgnoreFiles
>>>>>>> 978229a8
  }

  return <SettingsContext.Provider value={value}>{children}</SettingsContext.Provider>
}

export const useSettings = () => {
  const context = useContext(SettingsContext)
  if (context === undefined) {
    throw new Error('useSettings must be used within a SettingsProvider')
  }
  return context
}

/**
 * ToolSpec の中で、generateImage のツールでは指定できる modelId がリージョンによって異なる
 * @param tools
 * @param awsRegion
 * @returns
 */
function replaceGenerateImageModels(tools: ToolState[], awsRegion: string) {
  const updatedTools = tools.map((tool) => {
    if (tool.toolSpec?.name && isGenerateImageTool(tool.toolSpec?.name)) {
      if (supportGenerateImageToolRegions.includes(awsRegion)) {
        return {
          ...tool,
          toolSpec: {
            ...tool.toolSpec,
            inputSchema: {
              ...tool.toolSpec.inputSchema,
              json: {
                ...(tool.toolSpec.inputSchema?.json as any),
                properties: {
                  ...(tool.toolSpec.inputSchema?.json as any).properties,
                  modelId: {
                    ...((tool.toolSpec.inputSchema?.json as any).properties.modelId as any),
                    enum: availableImageGenerationModelsMap[awsRegion],
                    default: availableImageGenerationModelsMap[awsRegion][0]
                  }
                }
              }
            }
          },
          enabled: true
        }
      } else {
        return { ...tool, enabled: false }
      }
    }
    return tool
  })
  return updatedTools
}<|MERGE_RESOLUTION|>--- conflicted
+++ resolved
@@ -5,20 +5,12 @@
 import { Tool } from '@aws-sdk/client-bedrock-runtime'
 import { replacePlaceholders } from '@renderer/pages/ChatPage/utils/placeholder'
 import { useTranslation } from 'react-i18next'
-<<<<<<< HEAD
-import {
-  SOFTWARE_AGENT_SYSTEM_PROMPT,
-  CODE_BUDDY_SYSTEM_PROMPT,
-  PRODUCT_DESIGNER_SYSTEM_PROMPT
-} from '@renderer/pages/ChatPage/constants/DEFAULT_AGENTS'
-import { InferenceParameters, LLM, BEDROCK_SUPPORTED_REGIONS } from '@/types/llm'
-import SoundService, { SoundType } from '@renderer/services/SoundService'
-=======
+import SoundService from '@renderer/services/SoundService'
 import { DEFAULT_AGENTS } from '@renderer/pages/ChatPage/constants/DEFAULT_AGENTS'
 import { InferenceParameters, LLM, BEDROCK_SUPPORTED_REGIONS, ThinkingMode } from '@/types/llm'
 import type { AwsCredentialIdentity } from '@smithy/types'
 import { BedrockAgent } from '@/types/agent'
->>>>>>> 978229a8
+import { SoundType } from '@/types/sound'
 
 const DEFAULT_INFERENCE_PARAMS: InferenceParameters = {
   maxTokens: 4096,
@@ -191,17 +183,15 @@
   shell: string
   setShell: (shell: string) => void
 
-<<<<<<< HEAD
   // Sound Settings
   soundType: SoundType
   setSoundType: (soundType: SoundType) => void
   soundEnabled: boolean
   setSoundEnabled: (enabled: boolean) => void
-=======
+
   // Ignore Files Settings
   ignoreFiles: string[]
   setIgnoreFiles: (files: string[]) => void
->>>>>>> 978229a8
 }
 
 const SettingsContext = createContext<SettingsContextType | undefined>(undefined)
@@ -281,7 +271,6 @@
   // Shell Settings
   const [shell, setStateShell] = useState<string>(DEFAULT_SHELL)
 
-<<<<<<< HEAD
   // Sound Settings
   const [soundType, setStateSoundType] = useState<SoundType>(SoundType.SND01)
   const [soundEnabled, setStateSoundEnabled] = useState<boolean>(true)
@@ -301,7 +290,7 @@
     }
     initSound()
   }, [soundType, soundEnabled])
-=======
+
   // Ignore Files Settings
   const [ignoreFiles, setStateIgnoreFiles] = useState<string[]>([
     '.git',
@@ -309,7 +298,6 @@
     'node_modules',
     '.github'
   ])
->>>>>>> 978229a8
 
   // Initialize all settings
   useEffect(() => {
@@ -445,14 +433,13 @@
       })
     }
 
-<<<<<<< HEAD
     // Load Sound Settings
     const soundSettings = window.store.get('sound')
     if (soundSettings) {
       setStateSoundType(soundSettings.type || SoundType.SND01)
       setStateSoundEnabled(soundSettings.enabled !== undefined ? soundSettings.enabled : true)
     }
-=======
+
     // Load Ignore Files Settings および Context Length
     const agentChatConfig = window.store.get('agentChatConfig') || {}
 
@@ -479,7 +466,6 @@
 
     // 設定を保存
     window.store.set('agentChatConfig', agentChatConfig)
->>>>>>> 978229a8
   }, [])
 
   useEffect(() => {
@@ -807,7 +793,6 @@
     })
   }
 
-<<<<<<< HEAD
   const setSoundType = (type: SoundType) => {
     setStateSoundType(type)
     window.store.set('sound', {
@@ -823,7 +808,6 @@
       enabled
     })
   }
-=======
   const setIgnoreFiles = useCallback((files: string[]) => {
     setStateIgnoreFiles(files)
     const agentChatConfig = window.store.get('agentChatConfig') || {}
@@ -837,7 +821,6 @@
     setStateNotification(enabled)
     window.store.set('notification', enabled)
   }, [])
->>>>>>> 978229a8
 
   const value = {
     // Advanced Settings
@@ -924,17 +907,15 @@
     shell,
     setShell,
 
-<<<<<<< HEAD
     // Sound Settings
     soundType,
     setSoundType,
     soundEnabled,
-    setSoundEnabled
-=======
+    setSoundEnabled,
+
     // Ignore Files Settings
     ignoreFiles,
     setIgnoreFiles
->>>>>>> 978229a8
   }
 
   return <SettingsContext.Provider value={value}>{children}</SettingsContext.Provider>
