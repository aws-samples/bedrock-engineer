--- conflicted
+++ resolved
@@ -2,13 +2,10 @@
 import { FiLoader, FiSend, FiX } from 'react-icons/fi'
 import { useTranslation } from 'react-i18next'
 import toast from 'react-hot-toast'
-<<<<<<< HEAD
 import SoundService from '@renderer/services/SoundService'
-=======
 import { ModelSelector } from '../ModelSelector'
 import { ThinkingModeSelector } from '../ThinkingModeSelector'
 import { useSettings } from '@renderer/contexts/SettingsContext'
->>>>>>> 978229a8
 
 export type AttachedImage = {
   file: File
