import React from 'react'
import { useTranslation } from 'react-i18next'
import useSetting from '@renderer/hooks/useSetting'
import {
  ProjectSection,
  LanguageSection,
  AgentChatSection,
  AWSSection,
  AdvancedSection,
  NotificationSection
} from './components/sections'
import { SoundSection } from './components/sections/SoundSection'
import { ConfigDirSection } from './components/sections/ConfigDirSection'

export const SettingPage: React.FC = () => {
  const { t, i18n } = useTranslation()
  const {
    userDataPath,
    projectPath,
    selectDirectory,
    currentLLM,
    updateLLM,
    availableModels,
    sendMsgKey,
    updateSendMsgKey,
    contextLength,
    updateContextLength,
    tavilySearchApiKey,
    setTavilySearchApiKey,
    awsRegion,
    setAwsRegion,
    awsAccessKeyId,
    setAwsAccessKeyId,
    awsSecretAccessKey,
    setAwsSecretAccessKey,
    awsSessionToken,
    setAwsSessionToken,
    inferenceParams,
    updateInferenceParams,
<<<<<<< HEAD
    soundType,
    setSoundType,
    soundEnabled,
    setSoundEnabled
=======
    bedrockSettings,
    updateBedrockSettings
>>>>>>> 978229a8
  } = useSetting()

  const handleChangeLLM = (modelId: string) => {
    const selectedModel = availableModels.find((model) => model.modelId === modelId)
    if (selectedModel) {
      updateLLM(selectedModel)
    } else {
      console.error(t('Invalid model'))
    }
  }

  const handleChangeLanguage = (newLanguage: string) => {
    i18n.changeLanguage(newLanguage)
    window.store.set('language', newLanguage as any)
  }

  return (
    <div
      className="flex flex-col gap-8 min-w-[320px] max-w-[1024px] mx-auto h-full overflow-y-auto
      dark:text-white md:px-16 px-8 py-6"
    >
      <h1 className="text-2xl font-bold text-gray-900 dark:text-white">{t('Setting')}</h1>

      <ConfigDirSection userDataPath={userDataPath} />

      <ProjectSection projectPath={projectPath} onSelectDirectory={selectDirectory} />

      <LanguageSection currentLanguage={i18n.language} onChangeLanguage={handleChangeLanguage} />

      <AgentChatSection
        tavilySearchApiKey={tavilySearchApiKey}
        onUpdateTavilySearchApiKey={setTavilySearchApiKey}
        contextLength={contextLength}
        onUpdateContextLength={updateContextLength}
      />

      <AWSSection
        awsRegion={awsRegion}
        awsAccessKeyId={awsAccessKeyId}
        awsSecretAccessKey={awsSecretAccessKey}
        awsSessionToken={awsSessionToken}
        onUpdateRegion={setAwsRegion}
        onUpdateAccessKeyId={setAwsAccessKeyId}
        onUpdateSecretAccessKey={setAwsSecretAccessKey}
        onUpdateSessionToken={setAwsSessionToken}
        currentLLM={currentLLM}
        availableModels={availableModels}
        inferenceParams={inferenceParams}
        bedrockSettings={bedrockSettings}
        onUpdateLLM={handleChangeLLM}
        onUpdateInferenceParams={updateInferenceParams}
        onUpdateBedrockSettings={updateBedrockSettings}
      />

      <SoundSection
        soundType={soundType}
        soundEnabled={soundEnabled}
        onUpdateSoundType={setSoundType}
        onUpdateSoundEnabled={setSoundEnabled}
      />

      <AdvancedSection sendMsgKey={sendMsgKey} onUpdateSendMsgKey={updateSendMsgKey} />

      <NotificationSection />
    </div>
  )
}

export default SettingPage<|MERGE_RESOLUTION|>--- conflicted
+++ resolved
@@ -37,15 +37,12 @@
     setAwsSessionToken,
     inferenceParams,
     updateInferenceParams,
-<<<<<<< HEAD
     soundType,
     setSoundType,
     soundEnabled,
-    setSoundEnabled
-=======
+    setSoundEnabled,
     bedrockSettings,
     updateBedrockSettings
->>>>>>> 978229a8
   } = useSetting()
 
   const handleChangeLLM = (modelId: string) => {
